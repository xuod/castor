from astropy.io import fits
import numpy as np
from collections import OrderedDict

def fitsdata(filename, hdu_number=1):
    """
    Open a fits file and get the table of HDUImage hdu_nuber

    """
    file = fits.open(filename)

    return file[hdu_number].data
#

def funcdecl2gobjdoc(s):
    """
    Returns the name of the function and its arguments formatted for GObject documentation

    Example
    -------
    >>> funcdecl2gobjdoc("void nc_xcor_limber_prepare (NcXcorLimber* xcl, NcXcorLimber* xcl2, NcHICosmo* cosmo)")
    "/**\
     * nc_xcor_limber_prepare:\
     * @xcl: a NcXcorLimber\
     * @cosmo: a NcHICosmo\
     *\
     * FIXME\
     *\
     * Returns: FIXME\
     */"

    """
    res = "/**\n * "
    i = s.find(" ")
    returntype = s[:i]
    if returntype[-1] == '*':
        returntype = returntype[:-2]
    # print returntype
    s = s[i+1:]
    # print s
    i = s.find("(")
    funcname = s[:i]
    # print funcname
    res += funcname + ":\n * "
    s = s[i:]
    i = s.find("(")
    ii = s.find(")")
    s = s[i+1:ii]
    args = s.split(", ")
    print(s)
    for arg in args:
        if arg[:6] == "const ":
            arg = arg[6:]
        i = arg.find(" ")
        argtype = arg[:i].strip('*')
        # print argtype
        argname = arg[i+1:]
        res += "@" + argname + ": a #" + argtype + "\n * "
    res += "\n * FIXME\n * \n * Returns: FIXME \n * \n*/"
    print(res)
#


def create_fits(fitsname, var, header=None):
    """
    Writes the variables var to a FITS file (works for float variables !).

    `var` can be a dictionnary or a numpy.recarray.

    """
    if type(var) is dict :
        col = []
        for k, v in var :
            col.append(fits.Column(name=k,format='E',array=v))
        cols=fits.ColDefs(col)

        tbhdu=fits.TableHDU.from_columns(cols, header=header)

    if type(var) is np.recarray:
        tbhdu=fits.TableHDU.from_columns(var, header=header)

    tbhdu.writeto(fitsname, clobber=True)
#


def send_email(subject='Howdy !', message='This is Python talking to you !', to_addr_list=[], cc_addr_list=[]):
    """
    Send an email from dummypython address :)

    from http://stackoverflow.com/questions/10147455/how-to-send-an-email-with-gmail-as-provider-using-python

    """
    import os,smtplib

    header  = 'From: %s\n'%os.environ['CASTOREMAIL']
    header += 'To: %s\n' % ','.join(to_addr_list)
    header += 'Cc: %s\n' % ','.join(cc_addr_list)
    header += 'Subject: %s\n\n' % subject
    message = header + message

    server = smtplib.SMTP('smtp.gmail.com:587')
    server.ehlo()
    server.starttls()
    server.login(os.environ['CASTOREMAIL'],os.environ['CASTORPASS'])
    problems = server.sendmail(os.environ['CASTOREMAIL'], to_addr_list, message)
    server.quit()
#

import h5py
def print_h5py_tree(f):
    """
    Print the whole tree of a h5 fileself.

    Example:
    # f = h5py.File(filename,'r')
    # print_h5py_tree(f)

    From https://stackoverflow.com/questions/34330283/how-to-differentiate-between-hdf5-datasets-and-groups-with-h5py
    
    """
    def h5py_dataset_iterator(g, prefix=''):
        for key in g.keys():
            item = g[key]
            path = '{}/{}'.format(prefix, key)
            if isinstance(item, h5py.Dataset): # test for dataset
                yield (path, item)
            elif isinstance(item, h5py.Group): # test for group (go down)
                print(path)
                yield from h5py_dataset_iterator(item, path)
    for (path, dset) in h5py_dataset_iterator(f):
        print(path, dset)


<<<<<<< HEAD
def load_cosmosis_chain(filename, params_lambda=lambda s:s.upper().startswith('COSMO'), verbose=True, get_ranges_truth=False, read_nsamples=True, return_mcsample=False, labels=None, add_S8=False, is_clipping_k=None):
=======
def load_cosmosis_chain(filename, params_lambda='all', verbose=True, get_ranges_truth=False, read_nsamples=True, return_mcsample=False, labels=None, add_S8=False, is_clipping_k=None, print_min_chi2=False, print_map_chi2=False, return_map_chi2=False, shift_mean_to_zero=False, shift_mean_random=False):
>>>>>>> 243c9d2a
    """
    Loading a cosmosis chain

    Parameters
    ----------
    filename : 
    params_lambda : function that takes cosmosis parameter's name and returns True/False whether it should be used.
    verbose :
    """

    def get_nsample(filename):
        with open(filename,"r") as fi:
            for ln in fi:
                if ln.startswith("#nsample="):
                    nsamples = int(ln[9:])
                    break
        return nsamples

    assert [bool(get_ranges_truth), bool(shift_mean_to_zero), bool(shift_mean_random)].count(True) <= 1

    if params_lambda=='all':
        params_lambda = lambda x : True
    elif params_lambda=='cosmo':
        params_lambda = lambda x : 'cosmo' in x.lower()
    elif params_lambda=='varied':
        params_lambda = lambda x : '--' in x and x.lower()==x
    elif params_lambda=='varied_extra':
        params_lambda = lambda x : '--' in x
    else:
        pass

    with open(filename, 'r') as file:
        # Read all parameters names
        s = file.readline()
        s_a = s[1:].split()

        # Read sampler        
        s = file.readline()
        # print(s)
        is_importance = False
        old_weights = None
        post = None
        if read_nsamples:
            if s == '#sampler=multinest\n':
                if verbose:
                    print("Loading Multinest chain at")
                    print(filename)
                list_s = file.read().splitlines()
                nsample = int(list_s[-3].replace('#nsample=',''))
            elif s == "#sampler=polychord\n":
                if verbose:
                    print("Loading Polychord chain at")
                    print(filename)
                list_s = file.read().splitlines()
                nsample = int(list_s[-3].replace('#nsample=',''))
            elif s == '#sampler=emcee\n':
                if verbose:
                    print("Loading emcee chain at")
                    print(filename)
                nsample = 0
            elif s == '#sampler=list\n':
                if verbose:
                    print("Loading list chain at")
                    print(filename)
                nsample = 0
            elif s == '#sampler=apriori\n':
                if verbose:
                    print("Loading list chain at")
                    print(filename)
                nsample = 0
            elif s == "#sampler=maxlike\n":
                if verbose:
                    print("Loading maxlike chain at")
                    print(filename)
                nsample = 0
            elif s == "#sampler=metropolis\n":
                if verbose:
                    print("Loading metropolis chain at")
                    print(filename)
                nsample = 0
            elif s == "#sampler=fisher\n":
                print("Loading metropolis chain at")
                print(filename)
                nsample = 0
            elif s == "#sampler=importance\n":
                if verbose:
                    print("Loading importance chain at")
                    print(filename)
                nsample = 0
                is_importance=True
            elif s == "#sampler=pmc\n":
                if verbose:
                    print("Loading pmc chain at")
                    print(filename)
                list_s = file.read().splitlines()
                nsample = int(list_s[-1].replace('#nsample=',''))
            else:
                raise NotImplementedError
        else:
            nsample = 0
    
    # Load the chain
    chain = np.atleast_2d(np.loadtxt(filename))   

    dico = OrderedDict()
    keys = []
    chi2 = None
    post = None
    for i, s in enumerate(s_a):
        if params_lambda(s):
            keys.append(s)
            dico[s] = chain[-nsample:,i]

        if s == 'weight':
            weights = chain[-nsample:,i]
        elif s == 'log_weight':
            log_weights = chain[-nsample:,i]
        elif s == 'old_weight':
            old_weights = chain[-nsample:,i]
        elif s == 'DATA_VECTOR--2PT_CHI2':
            chi2 = chain[-nsample:,i]
        elif s == 'post' or return_mcsample:
            post = chain[-nsample:,i]
        else:
            pass


    if print_min_chi2:
        assert chi2 is not None
        print("Min chi2 = {:.1f}".format(np.min(chi2)))

    if print_map_chi2 or return_map_chi2:
        assert chi2 is not None
        assert post is not None
        map_chi2 = chi2[np.argmax(post)]
        print("MAP chi2 = {:.1f}".format(map_chi2))

    if 'weight' not in s_a:
        weights = np.ones_like(dico[keys[0]])
        
    if is_importance:
        weights = np.exp(log_weights - np.max(log_weights))
        if is_clipping_k is not None:
            weights = np.clip(weights, 0., np.mean(weights) * len(weights)**is_clipping_k)
        if old_weights is not None:
            weights *= old_weights
        if is_clipping_k is not None:
            weights = np.clip(weights, 0., np.mean(weights) * len(weights)**is_clipping_k)
        weights /= np.sum(weights)

    if verbose:
        print("- using {} params".format(len(keys)))
        print(keys)
        print("- using nsample = ", nsample, len(weights))
        
    if add_S8:
        assert ('cosmological_parameters--omega_m' in keys)
        assert ('COSMOLOGICAL_PARAMETERS--SIGMA_8' in keys) or ('cosmological_parameters--sigma_8_input' in keys)
        if 'cosmological_parameters--sigma_8_input' in keys:
            dico['COSMOLOGICAL_PARAMETERS--S_8'] = dico['cosmological_parameters--sigma_8_input'] * np.sqrt(dico['cosmological_parameters--omega_m'] / 0.3)
        else:
            dico['COSMOLOGICAL_PARAMETERS--S_8'] = dico['COSMOLOGICAL_PARAMETERS--SIGMA_8'] * np.sqrt(dico['cosmological_parameters--omega_m'] / 0.3)
        keys.append('COSMOLOGICAL_PARAMETERS--S_8')
    
    if labels is None:
        labels = cosmosis_labels(plotter='getdist')

    if shift_mean_to_zero:
        assert not get_ranges_truth
        for s in dico.keys():
            if '--' in s:
                dico[s] -= np.average(dico[s], weights=weights)

    if shift_mean_random:
        labels_keys = list(labels.keys())
        if type(shift_mean_random) is int:
            np.random.seed(shift_mean_random)
        shifts = np.random.normal(loc=0, scale=1000, size=len(labels_keys))
        for i,s in enumerate(dico.keys()):
            if '--' in s:
                dico[s] += shifts[labels_keys.index(s.lower())]

    ranges = {}
    truth = {}
    if get_ranges_truth:
        for p in dico.keys():
            found_section = False
            if verbose:
                print(p, p.split('--'))
            split_p = p.split('--')
            # print('## [{}]'.format(split_p[0]) )
            if len(split_p)==2:
                with open(filename, 'r') as file:
                    while True:
                        line = file.readline()
                        if '## [{}]'.format(split_p[0]) in line:
                            # if verbose:
                                # print('Found section')
                            found_section = True
                            continue
                        if line.startswith('## {}'.format(split_p[1])) and found_section:
                            try:
                                vals = line.split('=')[1]
                                low, fid, upp = map(float, vals.split())
                                if verbose:
                                    print('Found values', low, fid, upp)
                                ranges[p] = [low, upp]
                                truth[p] = fid
                                break
                            except:
                                print('ERROR with {}: found line but not able to parse values'.format(p))
                        else:
                            if line.startswith('#'):
                                continue
                            else:
                                print('ERROR with {}: did not find line'.format(p))
                                break

    if return_mcsample:
        from getdist import MCSamples
        params = keys #[s for s in keys if params_lambda(s)]
        mc = MCSamples(samples=[dico[p] for p in params], weights=weights, labels=[labels[p.lower()] for p in params], names=[p for p in params], ranges=ranges, loglikes=-1.0*post)
        out = [mc]
    else:
        out = [dico, weights]

    if get_ranges_truth:
        out = out + [ranges, truth]

    if return_map_chi2:
        out = out + [map_chi2]

    if len(out)==1:
        return out[0]
    else:
        return out


def cosmosis_labels(plotter='getdist'):
    labels = OrderedDict()
    labels['cosmological_parameters--omega_m'] = r'\Omega_{\rm m}' #'^{\\rm geo}$'
    labels['cosmological_parameters_growth--omega_m_growth'] = r'\Omega_{\rm m}^{\rm growth}'
    labels['cosmological_parameters--omega_b'] = r'\Omega_{\rm b}'
    labels['cosmological_parameters--omega_c'] = r'\Omega_{\rm c}'
    labels['cosmological_parameters--omega_nu'] = r'\Omega_{\nu}'
    labels['cosmological_parameters--omega_lambda'] = r'\Omega_{\Lambda}'
    labels['cosmological_parameters--omch2'] = r'\Omega_{\rm c} h^2' #'$H_0$'
    labels['cosmological_parameters--ombh2'] = r'\Omega_{\rm b} h^2' #'$H_0$'
    labels['cosmological_parameters--omnuh2'] = r'\Omega_{\nu} h^2'
    labels['cosmological_parameters--h0'] = r'h' #'$H_0$'
    labels['cosmological_parameters--n_s'] = r'n_{\rm s}'
    labels['cosmological_parameters--A_s'] = r'A_{\rm s}'
    labels['cosmological_parameters--a_s'] = r'A_{\rm s}'
    labels['cosmological_parameters--tau'] = r'\tau' #'$H_0$'
    labels['cosmological_parameters--w'] = r'w' #'$H_0$'
    labels['cosmological_parameters--wa'] = r'w_{a}' #'$H_0$'
<<<<<<< HEAD
    labels['cosmological_parameters--log10t_agn'] = r'\log_{10}(T_{\rm AGN})' #'$H_0$'
=======
    labels['cosmological_parameters--ombh2'] = r'\Omega_{\rm b} h^2' #'$H_0$'
    labels['cosmological_parameters--cosmomc_theta'] = r'\theta_{\rm MC}' #'$H_0$'
>>>>>>> 243c9d2a

    
    labels['intrinsic_alignment_parameters--a'] = r'A_{\rm IA}'
    labels['intrinsic_alignment_parameters--alpha'] = r'\alpha_{\rm IA}'

    labels['intrinsic_alignment_parameters--a1'] = r'A_{\rm IA}^1'
    labels['intrinsic_alignment_parameters--alpha1'] = r'\alpha_{\rm IA}^1'
    labels['intrinsic_alignment_parameters--a2'] = r'A_{\rm IA}^2'
    labels['intrinsic_alignment_parameters--alpha2'] = r'\alpha_{\rm IA}^2'
    labels['intrinsic_alignment_parameters--bias_ta'] = r'b_{\rm TA}^2'
    labels['intrinsic_alignment_parameters--beta'] = r'\beta_{\rm IA}'
    labels['intrinsic_alignment_parameters--eta'] = r'\eta_{\rm IA}'
    labels['intrinsic_alignment_parameters--eta_highz'] = r'\eta_{\rm IA}^{{\rm high-}z}'

    labels['cosmological_parameters--sigma_8'] = r'\sigma_8'
    labels['cosmological_parameters--sigma_12'] = r'\sigma_{12}'
    labels['cosmological_parameters--sigma8_input'] = r'\sigma_8'
    labels['cosmological_parameters--sigma_8_input'] = r'\sigma_8'
    labels['cosmological_parameters--s_8_input'] = r'\sigma_8'
    labels['cosmological_parameters--s_8'] = r'S_8'
    labels['data_vector--2pt_chi2'] = r'\chi^2'
    labels['like'] = r'\mathcal{L}'
    labels['prior'] = r'\log p_{\rm prior}'
    labels['post'] = r'\log p_{\rm post}'
<<<<<<< HEAD
    labels['weight'] = r'\log p_{\rm post}'

    for i in range(0, 20):
        labels['bin_bias--b{}'.format(i)] = r'b_{{{}}}'.format(i)
        labels['shear_calibration_parameters--m{}'.format(i)] = r'm_{{{}}}'.format(i)
        labels['wl_photoz_errors--bias_{}'.format(i)] = r'\Delta z^s_{{{}}}'.format(i)
        labels['lens_photoz_errors--bias_{}'.format(i)] = r'\Delta z^l_{{{}}}'.format(i)
        labels['wl_photoz_errors--sigma_{}'.format(i)] = r'{{\sigma_z^s}}_{{{}}}'.format(i)
        labels['lens_photoz_errors--sigma_{}'.format(i)] = r'{{\sigma_z^l}}_{{{}}}'.format(i)
        labels['rescale_Pk_fz--alpha_{}'.format(i)] = r'\alpha^{{\sigma_8(z)}}_{{{}}}'.format(i)
=======
    labels['old_post'] = r'\log p_{\rm post}^{\rm old}'
    labels['log_weight'] = r'\log w_i'
    labels['weight'] = r'w_i'
    labels['old_weight'] = r'w_i^{\rm old}'
    labels['ranks--realisation_id'] = r'\mathcal{H}_{\rm ID}'

    for i in range(0, 20):
        labels['bin_bias--b{}'.format(i)] = r'b_{}'.format(i)
        labels['bias_lens--b{}'.format(i)] = r'b_{}'.format(i)
        labels['shear_calibration_parameters--m{}'.format(i)] = r'm_{}'.format(i)
        labels['wl_photoz_errors--bias_{}'.format(i)] = r'\Delta z^s_{}'.format(i)
        labels['lens_photoz_errors--bias_{}'.format(i)] = r'\Delta z^l_{}'.format(i)
        labels['wl_photoz_errors--sigma_{}'.format(i)] = r'{{\sigma_z^s}}_{}'.format(i)
        labels['lens_photoz_errors--width_{}'.format(i)] = r'{{\sigma_z^l}}_{}'.format(i)
        labels['lens_photoz_errors--sigma_{}'.format(i)] = r'{{\sigma_z^l}}_{}'.format(i)
        labels['rescale_Pk_fz--alpha_{}'.format(i)] = r'\alpha^{{\sigma_8(z)}}_{}'.format(i)
        labels['ranks--rank_hyperparm_{}'.format(i)] = r'\mathcal{{H}}_{{{}}}'.format(i)
        labels['ranks--mean_z_{}'.format(i)] = r'\bar{{z}}^\mathcal{{H}}_{{{}}}'.format(i)
>>>>>>> 243c9d2a

    labels['planck--a_planck'] = r'A_{\rm Planck}'

    labels['wl_photoz_errors--sigma'] = r'\sigma_z^s'
    labels['lens_photoz_errors--sigma'] = r'\sigma_z^l'

    if plotter=='chainconsumer':
        for k in labels.keys():
            labels[k] = r'$'+labels[k]+r'$'

    return labels
# def cosmosis_labels(plotter='getdist'):
#     if plotter=='chainconsumer':
#         labels = {}
#         labels['cosmological_parameters--omega_m'] = '$\\Omega_{\\rm m}$' #'^{\\rm geo}$'
#         labels['cosmological_parameters_growth--omega_m_growth'] = '$\\Omega_{\\rm m}^{\\rm growth}$'
#         labels['cosmological_parameters--omega_b'] = '$\\Omega_{\\rm b}$'
#         labels['cosmological_parameters--omega_c'] = '$\\Omega_{\\rm c}$'
#         labels['cosmological_parameters--omnuh2'] = '$\\Omega_{\\nu} h^2$'
#         labels['cosmological_parameters--h0'] = '$h$' #'$H_0$'
#         labels['cosmological_parameters--n_s'] = '$n_{\\rm s}$'
#         labels['cosmological_parameters--a_s'] = '$A_{\\rm s}$'
#         labels['cosmological_parameters--tau'] = '$\\tau$' #'$H_0$'
#         labels['cosmological_parameters--w'] = '$w$' #'$H_0$'

#         labels['intrinsic_alignment_parameters--a'] = '$A_{\\rm IA}$'
#         labels['intrinsic_alignment_parameters--alpha'] = '$\\alpha_{\\rm IA}$'

#         labels['COSMOLOGICAL_PARAMETERS--SIGMA_8'] = '$\\sigma_8$'
#         labels['cosmological_parameters--sigma8_input'] = '$\\sigma_8$'
#         labels['COSMOLOGICAL_PARAMETERS--S_8'] = '$S_8$'
#         labels['DATA_VECTOR--2PT_CHI2'] = '$\\chi^2$'
#         labels['like'] = '$\\mathcal{L}$'
#         labels['prior'] = '$\\log p_{\\rm prior}$'
#         labels['post'] = '$\\log p_{\\rm post}$'
#         labels['weight'] = '$\\log p_{\\rm post}$'
        
#         for i in range(0, 10):
#             labels['bin_bias--b{}'.format(i)] = '$b_{}$'.format(i)
#             labels['shear_calibration_parameters--m{}'.format(i)] = '$m_{}$'.format(i)
#             labels['wl_photoz_errors--bias_{}'.format(i)] = '$\\Delta z^s_{}$'.format(i)
#             labels['lens_photoz_errors--bias_{}'.format(i)] = '$\\Delta z^l_{}$'.format(i)
#             labels['rescale_Pk_fz--alpha_{}'.format(i)] = '$\\alpha^{{\\sigma_8(z)}}_{}$'.format(i)
        
#         labels['planck--a_planck'] = '$A_{\\rm Planck}$'

        
#         return labels
        
#     if plotter=='getdist':
#         labels = {}
#         labels['cosmological_parameters--omega_m'] = r'\Omega_{\rm m}' #'^{\\rm geo}$'
#         labels['cosmological_parameters_growth--omega_m_growth'] = r'\Omega_{\rm m}^{\rm growth}'
#         labels['cosmological_parameters--omega_b'] = r'\Omega_{\rm b}'
#         labels['cosmological_parameters--omega_c'] = r'\Omega_{\rm c}'
#         labels['cosmological_parameters--omnuh2'] = r'\Omega_{\nu} h^2'
#         labels['cosmological_parameters--h0'] = r'h' #'$H_0$'
#         labels['cosmological_parameters--n_s'] = r'n_{\rm s}'
#         labels['cosmological_parameters--a_s'] = r'A_{\rm s}'
#         labels['cosmological_parameters--tau'] = r'\tau' #'$H_0$'
#         labels['cosmological_parameters--w'] = r'w' #'$H_0$'

#         labels['intrinsic_alignment_parameters--a'] = 'A_{\rm IA}'
#         labels['intrinsic_alignment_parameters--alpha'] = '\alpha_{\rm IA}'

#         labels['COSMOLOGICAL_PARAMETERS--SIGMA_8'] = r'\sigma_8'
#         labels['COSMOLOGICAL_PARAMETERS--S_8'] = r'S_8'
#         labels['DATA_VECTOR--2PT_CHI2'] = r'\chi^2'
#         labels['like'] = r'\mathcal{L}'
#         labels['prior'] = r'\log p_{\rm prior}'
#         labels['post'] = r'\log p_{\rm post}'
#         labels['weight'] = r'\log p_{\rm post}'


#         for i in range(0, 10):
#             labels['bin_bias--b{}'.format(i)] = r'b_{}'.format(i)
#             labels['shear_calibration_parameters--m{}'.format(i)] = r'm_{}'.format(i)
#             labels['wl_photoz_errors--bias_{}'.format(i)] = r'\Delta z^s_{}'.format(i)
#             labels['lens_photoz_errors--bias_{}'.format(i)] = r'\Delta z^l_{}'.format(i)
#             labels['rescale_Pk_fz--alpha_{}'.format(i)] = r'\alpha^{{\sigma_8(z)}}_{}'.format(i)

#         labels['planck--a_planck'] = r'A_{\rm Planck}'

#         return labels
    


##############################
# Use the tqdm package instead
##############################

# import sys, time
# try:
#     from IPython.core.display import clear_output
#     have_ipython = True
# except ImportError:
#     have_ipython = False
#
# class ProgressBar:
#     def __init__(self, iterations):
#         self.iterations = iterations
#         self.prog_bar = '[]'
#         self.fill_char = '*'
#         self.width = 40
#         self.__update_amount(0)
#         if have_ipython:
#             self.animate = self.animate_ipython
#         else:
#             self.animate = self.animate_noipython
#
#     def animate_ipython(self, iter):
#         try:
#             clear_output()
#         except Exception:
#             # terminal IPython has no clear_output
#             pass
#         print '\r', self,
#         sys.stdout.flush()
#         self.update_iteration(iter + 1)
#
#     def update_iteration(self, elapsed_iter):
#         self.__update_amount((elapsed_iter / float(self.iterations)) * 100.0)
#         self.prog_bar += '  %d of %s complete' % (elapsed_iter, self.iterations)
#
#     def __update_amount(self, new_amount):
#         percent_done = int(round((new_amount / 100.0) * 100.0))
#         all_full = self.width - 2
#         num_hashes = int(round((percent_done / 100.0) * all_full))
#         self.prog_bar = '[' + self.fill_char * num_hashes + ' ' * (all_full - num_hashes) + ']'
#         pct_place = (len(self.prog_bar) / 2) - len(str(percent_done))
#         pct_string = '%d%%' % percent_done
#         self.prog_bar = self.prog_bar[0:pct_place] + \
#             (pct_string + self.prog_bar[pct_place + len(pct_string):])
#
#     def __str__(self):
#         return str(self.prog_bar)
# #
#
#
# import bitstring
#
# class bitflag:
#     """
#     Class to make bit-wise flags
#
#     """
#     def __init__(self):
#         self.counter = 0
#         self.bitlist = []
#
#     def add(self, test):
#         self.counter += 1
#         self.bitlist.append(int(test))
#         return test
#
#     def get(self):
#         if self.counter > 0 :
#             b = bitstring.BitArray(self.bitlist[::-1])
#             return b.uint
#         else :
#             return 0
# #
#
#
# def log_progress(sequence, every=None, size=None):
#     """
#     Progress bar compatible with Jupyter notebooks (from https://github.com/alexanderkuk/log-progress)
#
#     Usage :
#
#     for truc in log_pregress(trucs, every=nbr_de_trucs(None), size=nbr_total_de_trucs(None)):
#         do stuff...
#
#     Rmq : si trucs est un iterable, preciser every ou size
#
#     """
#     from ipywidgets import IntProgress, HTML, VBox
#     from IPython.display import display
#
#     is_iterator = False
#     if size is None:
#         try:
#             size = len(sequence)
#         except TypeError:
#             is_iterator = True
#     if size is not None:
#         if every is None:
#             if size <= 200:
#                 every = 1
#             else:
#                 every = size / 200     # every 0.5%
#     else:
#         assert every is not None, 'sequence is iterator, set every'
#
#     if is_iterator:
#         progress = IntProgress(min=0, max=1, value=1)
#         progress.bar_style = 'info'
#     else:
#         progress = IntProgress(min=0, max=size, value=0)
#     label = HTML()
#     box = VBox(children=[label, progress])
#     display(box)
#
#     index = 0
#     try:
#         for index, record in enumerate(sequence, 1):
#             if index == 1 or index % every == 0:
#                 if is_iterator:
#                     label.value = '{index} / ?'.format(index=index)
#                 else:
#                     progress.value = index
#                     label.value = u'{index} / {size}'.format(
#                         index=index,
#                         size=size
#                     )
#             yield record
#     except:
#         progress.bar_style = 'danger'
#         raise
#     else:
#         progress.bar_style = 'success'
#         progress.value = index
#         label.value = str(index or '?')<|MERGE_RESOLUTION|>--- conflicted
+++ resolved
@@ -131,11 +131,7 @@
         print(path, dset)
 
 
-<<<<<<< HEAD
-def load_cosmosis_chain(filename, params_lambda=lambda s:s.upper().startswith('COSMO'), verbose=True, get_ranges_truth=False, read_nsamples=True, return_mcsample=False, labels=None, add_S8=False, is_clipping_k=None):
-=======
 def load_cosmosis_chain(filename, params_lambda='all', verbose=True, get_ranges_truth=False, read_nsamples=True, return_mcsample=False, labels=None, add_S8=False, is_clipping_k=None, print_min_chi2=False, print_map_chi2=False, return_map_chi2=False, shift_mean_to_zero=False, shift_mean_random=False):
->>>>>>> 243c9d2a
     """
     Loading a cosmosis chain
 
@@ -392,13 +388,9 @@
     labels['cosmological_parameters--tau'] = r'\tau' #'$H_0$'
     labels['cosmological_parameters--w'] = r'w' #'$H_0$'
     labels['cosmological_parameters--wa'] = r'w_{a}' #'$H_0$'
-<<<<<<< HEAD
     labels['cosmological_parameters--log10t_agn'] = r'\log_{10}(T_{\rm AGN})' #'$H_0$'
-=======
     labels['cosmological_parameters--ombh2'] = r'\Omega_{\rm b} h^2' #'$H_0$'
     labels['cosmological_parameters--cosmomc_theta'] = r'\theta_{\rm MC}' #'$H_0$'
->>>>>>> 243c9d2a
-
     
     labels['intrinsic_alignment_parameters--a'] = r'A_{\rm IA}'
     labels['intrinsic_alignment_parameters--alpha'] = r'\alpha_{\rm IA}'
@@ -418,22 +410,11 @@
     labels['cosmological_parameters--sigma_8_input'] = r'\sigma_8'
     labels['cosmological_parameters--s_8_input'] = r'\sigma_8'
     labels['cosmological_parameters--s_8'] = r'S_8'
+
     labels['data_vector--2pt_chi2'] = r'\chi^2'
     labels['like'] = r'\mathcal{L}'
     labels['prior'] = r'\log p_{\rm prior}'
     labels['post'] = r'\log p_{\rm post}'
-<<<<<<< HEAD
-    labels['weight'] = r'\log p_{\rm post}'
-
-    for i in range(0, 20):
-        labels['bin_bias--b{}'.format(i)] = r'b_{{{}}}'.format(i)
-        labels['shear_calibration_parameters--m{}'.format(i)] = r'm_{{{}}}'.format(i)
-        labels['wl_photoz_errors--bias_{}'.format(i)] = r'\Delta z^s_{{{}}}'.format(i)
-        labels['lens_photoz_errors--bias_{}'.format(i)] = r'\Delta z^l_{{{}}}'.format(i)
-        labels['wl_photoz_errors--sigma_{}'.format(i)] = r'{{\sigma_z^s}}_{{{}}}'.format(i)
-        labels['lens_photoz_errors--sigma_{}'.format(i)] = r'{{\sigma_z^l}}_{{{}}}'.format(i)
-        labels['rescale_Pk_fz--alpha_{}'.format(i)] = r'\alpha^{{\sigma_8(z)}}_{{{}}}'.format(i)
-=======
     labels['old_post'] = r'\log p_{\rm post}^{\rm old}'
     labels['log_weight'] = r'\log w_i'
     labels['weight'] = r'w_i'
@@ -443,16 +424,15 @@
     for i in range(0, 20):
         labels['bin_bias--b{}'.format(i)] = r'b_{}'.format(i)
         labels['bias_lens--b{}'.format(i)] = r'b_{}'.format(i)
-        labels['shear_calibration_parameters--m{}'.format(i)] = r'm_{}'.format(i)
-        labels['wl_photoz_errors--bias_{}'.format(i)] = r'\Delta z^s_{}'.format(i)
-        labels['lens_photoz_errors--bias_{}'.format(i)] = r'\Delta z^l_{}'.format(i)
-        labels['wl_photoz_errors--sigma_{}'.format(i)] = r'{{\sigma_z^s}}_{}'.format(i)
-        labels['lens_photoz_errors--width_{}'.format(i)] = r'{{\sigma_z^l}}_{}'.format(i)
-        labels['lens_photoz_errors--sigma_{}'.format(i)] = r'{{\sigma_z^l}}_{}'.format(i)
-        labels['rescale_Pk_fz--alpha_{}'.format(i)] = r'\alpha^{{\sigma_8(z)}}_{}'.format(i)
+        labels['shear_calibration_parameters--m{}'.format(i)] = r'm_{{{}}}'.format(i)
+        labels['wl_photoz_errors--bias_{}'.format(i)] = r'\Delta z^s_{{{}}}'.format(i)
+        labels['lens_photoz_errors--bias_{}'.format(i)] = r'\Delta z^l_{{{}}}'.format(i)
+        labels['wl_photoz_errors--sigma_{}'.format(i)] = r'{{\sigma_z^s}}_{{{}}}'.format(i)
+        labels['lens_photoz_errors--width_{}'.format(i)] = r'{{\sigma_z^l}}_{{{}}}'.format(i)
+        labels['lens_photoz_errors--sigma_{}'.format(i)] = r'{{\sigma_z^l}}_{{{}}}'.format(i)
+        labels['rescale_Pk_fz--alpha_{}'.format(i)] = r'\alpha^{{\sigma_8(z)}}_{{{}}}'.format(i)
         labels['ranks--rank_hyperparm_{}'.format(i)] = r'\mathcal{{H}}_{{{}}}'.format(i)
         labels['ranks--mean_z_{}'.format(i)] = r'\bar{{z}}^\mathcal{{H}}_{{{}}}'.format(i)
->>>>>>> 243c9d2a
 
     labels['planck--a_planck'] = r'A_{\rm Planck}'
 
